--- conflicted
+++ resolved
@@ -13,10 +13,6 @@
     python: "3.10"
 
 python:
-<<<<<<< HEAD
-  version: 3.8
-=======
->>>>>>> affd6358
   install:
     - method: pip
       path: .
