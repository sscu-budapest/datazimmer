--- conflicted
+++ resolved
@@ -36,12 +36,7 @@
     - name: Install dependencies
       run: |
         python -m pip install --upgrade pip
-<<<<<<< HEAD
-        pip install -r requirements.txt
-        pip install -r requirements-dev.txt
-=======
         pip install -e .[complete]
->>>>>>> 4e23937f
     - name: Test
       env:
         POSTGRES_HOST: localhost
